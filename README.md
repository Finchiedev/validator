# validator

[![Build Status](https://travis-ci.org/Keats/validator.svg)](https://travis-ci.org/Keats/validator)

Macros 1.1 custom derive to simplify struct validation inspired by [marshmallow](http://marshmallow.readthedocs.io/en/latest/) and
[Django validators](https://docs.djangoproject.com/en/1.10/ref/validators/).
It relies on the `proc_macro` feature which is stable since Rust 1.15.

By default all args to a `validate` must be strings if you are using stable.
However, if you are using nightly, you can also activate the `attr_literals` feature to be able to use int, float and boolean as well.


A short example:

```rust
#[macro_use]
extern crate validator_derive;
extern crate validator;
#[macro_use]
extern crate serde_derive;
extern crate serde_json;

// A trait that the Validate derive will impl
use validator::{Validate, ValidationError};

#[derive(Debug, Validate, Deserialize)]
struct SignupData {
    #[validate(email)]
    mail: String,
    #[validate(phone)]
    phone: String,
    #[validate(url)]
    site: String,
    #[validate(length(min = "1"), custom = "validate_unique_username")]
    #[serde(rename = "firstName")]
    first_name: String,
    #[validate(range(min = "18", max = "20"))]
    age: u32,
}

fn validate_unique_username(username: &str) -> Result<(), ValidationError> {
    if username == "xXxShad0wxXx" {
        // the value of the username will automatically be added later
        return Err(ValidationError::new("terrible_username"));
    }

    Ok(())
}

match signup_data.validate() {
  Ok(_) => (),
  Err(e) => return e;
};
```

An error has the following structure:

```rust
#[derive(Debug, PartialEq, Clone, Serialize, Deserialize)]
pub struct ValidationError {
  pub code: Cow<'static, str>,
  pub message: Option<Cow<'static, str>>,
  pub params: HashMap<Cow<'static, str>, Value>,
}
```
The value of the field will automatically be added to the params with a key of `value`.

Note that `validator` works in conjunction with serde: in the example we can see that the `first_name`
field is renamed from/to `firstName`. Any error on that field will be in the `firstName` key of the hashmap,
not `first_name`.

If you are adding a validation on a `Option<..>` field, it will only be ran if there is a value. The exception
being `must_match` that doesn't currently work with `Option` due to me not finding a use case for it. If you have one,
please comment on https://github.com/Keats/validator/issues/7.


## Usage
You will need to import the `Validate` trait, and optionally use the `attr_literals` feature.

The `validator` crate can also be used without the custom derive as it exposes all the
validation functions and types.

## Validators
The crate comes with some built-in validators and you can have several validators for a given field.

### email
Tests whether the String is a valid email according to the HTML5 regex, which means it will mark
some esoteric emails as invalid that won't be valid in a `email` input as well.
This validator doesn't take any arguments: `#[validate(email)]`.

### url
Tests whether the String is a valid URL.
This validator doesn't take any arguments: `#[validate(url)]`;

### length
Tests whether a String or a Vec match the length requirement given. `length` has 3 integer arguments:

- min
- max
- equal

Using `equal` excludes the `min` or `max` and will result in a compilation error if they are found.

At least one argument is required with a maximum of 2 (having `min` and `max` at the same time).

Examples:

```rust
#[validate(length(min = "1", max = "10"))]
#[validate(length(min = "1"))]
#[validate(length(max = "10"))]
#[validate(length(equal = "10"))]
```

### range
Tests whether a number is in the given range. `range` takes 2 number arguments: `min` and `max`.

Examples:

```rust
#[validate(range(min = "1", max = "10"))]
#[validate(range(min = "1", max = "10.8"))]
#[validate(range(min = "1.1", max = "10.8"))]
```

### must_match
Tests whether the 2 fields are equal. `must_match` takes 1 string argument. It will error if the field
mentioned is missing or has a different type than the field the attribute is on.

Examples:

```rust
#[validate(must_match = "password2"))]
```

### contains
Tests whether the string contains the substring given or if a key is present in a hashmap. `contains` takes
1 string argument.

Examples:

```rust
#[validate(contains = "gmail"))]
```

### regex
Tests whether the string matchs the regex given. `regex` takes
1 string argument: the path to a static Regex instance.

Examples:

```rust
#[validate(regex = "ALLOWED_USERNAMES_RE"))]
```

### credit\_card
<<<<<<< HEAD
Test whetever the string is a valid credit card number. To use this validator,
you must enable the `credit_cards` feature for the `validator` crate.
=======
Test whetever the string is a valid credit card number.
>>>>>>> 304ff212

Examples:

```rust
#[validate(credit_card)]
```

<<<<<<< HEAD
=======
### phone
Tests whether the String is a valid phone number (in international format, ie. containing the country indicator like `+14152370800` for an US number — where `4152370800` is the national number equivalent, which is seen as invalid). To use this validator, you must enable the `phone` feature for the `validator` crate.
This validator doesn't take any arguments: `#[validate(phone)]`;

>>>>>>> 304ff212
### custom
Calls one of your function to do a custom validation.
The field will be given as parameter and it should return a `Option<String>` representing the error code,
if there was an error.

Examples:

```rust
#[validate(custom = "validate_something")]
#[validate(custom = "::utils::validate_something"]
```

TODO: have it return a bool and pass a `code` to the `custom` validator instead?

## Struct level validation
Often, some error validation can only be applied when looking at the full struct, here's how it works here:

```rust
#[derive(Debug, Validate, Deserialize)]
#[validate(schema(function = "validate_category", skip_on_field_errors = "false")]
struct CategoryData {
    category: String,
    name: String,
}
```

The function mentioned should return a `Option<(String, String)>` where the tuple is (key error, error code)
and will be called after validation is done for all fields.
This means that the error can be reported on an existing field or on a new key.

The `skip_on_field_errors` defaults to `true` if not present and will ensure that the function is not called
if an error happened while validating the struct fields.

Any error on the schema level validation will appear in the key `__all__` of the hashmap of errors.

## Message and code

Each validator can take 2 optional arguments in addition to their own arguments:

- `message`: a message to go with the error, for example if you want to do i18n
- `code`: each validator has a default error code (for example the `regex` validator code is `regex`) but it can be overriden
if necessary, mainly needed for the `custom` validator

For example, the following attributes all work:

```rust
#[validate(email)]
#[validate(email(code="mail"))]
#[validate(email(message="Email %s is not valid"))]
#[validate(email(code="mail", message="Email %s is not valid"))]
```

## Changelogs

### validator

#### 0.6.0 (2017/08/12)

- Re-design `ValidationError` and `Validate` trait

### validator_derive

#### 0.6.0 (2017/08/12)

- Change generated code to make the new design of errors work

### Previous

#### 0.5.0 (2017/05/22) > validator_derive only

- Fix range validator not working on Option
- Update to serde 1.0

#### 0.4.1 (2017/02/14) > validator_derive only

- Fix potential conflicts with other attributes

#### 0.4.0 (2017/01/30)

- Validators now work on `Option` field and struct/fields with lifetimes

#### 0.3.0 (2017/01/17)

- Add `contains` and `regex` validator
- BREAKING: change `Errors` type to be a newtype in order to extend it

#### 0.2.0 (2017/01/17)

- Remove need for `attr_literals` feature
- Fix error when not having validation on each field
- Add struct level validation
- Add `must_match` validator<|MERGE_RESOLUTION|>--- conflicted
+++ resolved
@@ -154,12 +154,7 @@
 ```
 
 ### credit\_card
-<<<<<<< HEAD
-Test whetever the string is a valid credit card number. To use this validator,
-you must enable the `credit_cards` feature for the `validator` crate.
-=======
 Test whetever the string is a valid credit card number.
->>>>>>> 304ff212
 
 Examples:
 
@@ -167,13 +162,13 @@
 #[validate(credit_card)]
 ```
 
-<<<<<<< HEAD
-=======
 ### phone
-Tests whether the String is a valid phone number (in international format, ie. containing the country indicator like `+14152370800` for an US number — where `4152370800` is the national number equivalent, which is seen as invalid). To use this validator, you must enable the `phone` feature for the `validator` crate.
+Tests whether the String is a valid phone number (in international format, ie. 
+containing the country indicator like `+14152370800` for an US number — where `4152370800` 
+is the national number equivalent, which is seen as invalid). 
+To use this validator, you must enable the `phone` feature for the `validator` crate.
 This validator doesn't take any arguments: `#[validate(phone)]`;
 
->>>>>>> 304ff212
 ### custom
 Calls one of your function to do a custom validation.
 The field will be given as parameter and it should return a `Option<String>` representing the error code,
