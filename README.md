# validator

![Build](https://github.com/Keats/validator/workflows/ci/badge.svg)

Macros 1.1 custom derive to simplify struct validation inspired by [marshmallow](http://marshmallow.readthedocs.io/en/latest/) and
[Django validators](https://docs.djangoproject.com/en/1.10/ref/validators/).

The minimum supported version is Rust 1.42.

Installation:

```toml
[dependencies]
validator = { version = "0.11", features = ["derive"] }
```

A short example:

```rust
<<<<<<< HEAD
use serde::Deserialize;
=======
#[macro_use]
extern crate validator;
#[macro_use]
extern crate serde_derive;
extern crate serde_json;

>>>>>>> 07a477eb
// A trait that the Validate derive will impl
use validator::{Validate, ValidationError};

#[derive(Debug, Validate, Deserialize)]
struct SignupData {
    #[validate(email)]
    mail: String,
    #[validate(phone)]
    phone: String,
    #[validate(url)]
    site: String,
    #[validate(length(min = 1), custom = "validate_unique_username")]
    #[serde(rename = "firstName")]
    first_name: String,
    #[validate(range(min = 18, max = 20))]
    age: u32,
}

fn validate_unique_username(username: &str) -> Result<(), ValidationError> {
    if username == "xXxShad0wxXx" {
        // the value of the username will automatically be added later
        return Err(ValidationError::new("terrible_username"));
    }

    Ok(())
}

match signup_data.validate() {
  Ok(_) => (),
  Err(e) => return e;
};
```

The `validate()` method returns a `Result<(), ValidationErrors>`. In the case of an invalid result, the
`ValidationErrors` instance includes a map of errors keyed against the struct's field names. Errors may be represented
in three ways, as described by the `ValidationErrorsKind` enum:

```rust
#[derive(Debug, Serialize, Clone, PartialEq)]
#[serde(untagged)]
pub enum ValidationErrorsKind {
    Struct(Box<ValidationErrors>),
    List(BTreeMap<usize, Box<ValidationErrors>>),
    Field(Vec<ValidationError>),
}
```

In the simple example above, any errors would be of the `Field(Vec<ValidationError>)` type, where a single
`ValidationError` has the following structure:

```rust
#[derive(Debug, PartialEq, Clone, Serialize, Deserialize)]
pub struct ValidationError {
  pub code: Cow<'static, str>,
  pub message: Option<Cow<'static, str>>,
  pub params: HashMap<Cow<'static, str>, Value>,
}
```
The value of the field will automatically be added to the params with a key of `value`.

Note that `validator` works in conjunction with serde: in the example we can see that the `first_name`
field is renamed from/to `firstName`. Any error on that field will be in the `firstName` key of the hashmap,
not `first_name`.

If you are adding a validation on a `Option<..>` field, it will only be ran if there is a value. The exception
being `must_match` that doesn't currently work with `Option` due to me not finding a use case for it. If you have one,
please comment on https://github.com/Keats/validator/issues/7.

The other two `ValidationErrorsKind` types represent errors discovered in nested (vectors of) structs, as described in
this example:

 ```rust
<<<<<<< HEAD
use serde::Deserialize;
// A trait that the Validate derive will impl
use validator::Validate;
=======
#[macro_use]
extern crate validator;
#[macro_use]
extern crate serde_derive;
extern crate serde_json;
>>>>>>> 07a477eb

#[derive(Debug, Validate, Deserialize)]
struct SignupData {
    #[validate]
    contact_details: ContactDetails,
    #[validate]
    preferences: Vec<Preference>,
    #[validate(required)]
    allow_cookies: Option<bool>,
}

#[derive(Debug, Validate, Deserialize)]
struct ContactDetails {
    #[validate(email)]
    mail: String,
    #[validate(phone)]
    phone: String
}

#[derive(Debug, Validate, Deserialize)]
struct Preference {
    #[validate(length(min = 4))]
    name: String,
    value: bool,
}

match signup_data.validate() {
  Ok(_) => (),
  Err(e) => return e;
};
 ```

Here, the `ContactDetails` and `Preference` structs are nested within the parent `SignupData` struct. Because
these child types also derive `Validate`, the fields where they appear can be tagged for inclusion in the parent
struct's validation method.

Any errors found in a single nested struct (the `contact_details` field in this example) would be returned as a
`Struct(Box<ValidationErrors>)` type in the parent's `ValidationErrors` result.

Any errors found in a vector of nested structs (the `preferences` field in this example) would be returned as a
`List(BTreeMap<usize, Box<ValidationErrors>>)` type in the parent's `ValidationErrors` result, where the map is keyed on
the index of invalid vector entries.


## Usage
You will need to import the `Validate` trait.

The `validator` crate can also be used without the custom derive as it exposes all the
validation functions and types.

## Validators
The crate comes with some built-in validators and you can have several validators for a given field.

### email
Tests whether the String is a valid email according to the HTML5 regex, which means it will mark
some esoteric emails as invalid that won't be valid in a `email` input as well.
This validator doesn't take any arguments: `#[validate(email)]`.

### url
Tests whether the String is a valid URL.
This validator doesn't take any arguments: `#[validate(url)]`;

### length
Tests whether a String or a Vec match the length requirement given. `length` has 3 integer arguments:

- min
- max
- equal

Using `equal` excludes the `min` or `max` and will result in a compilation error if they are found.

At least one argument is required with a maximum of 2 (having `min` and `max` at the same time).

Examples:

```rust
#[validate(length(min = 1, max = 10))]
#[validate(length(min = 1))]
#[validate(length(max = 10))]
#[validate(length(equal = 10))]
```

### range
Tests whether a number is in the given range. `range` takes between 1 and 2 number arguments: `min` and `max`.

Examples:

```rust
#[validate(range(min = 1, max = 10))]
#[validate(range(min = 1))]
#[validate(range(min = 1, max = 10.8))]
#[validate(range(min = 1.1, max = 10.8))]
#[validate(range(max = 10.8))]
```

### must_match
Tests whether the 2 fields are equal. `must_match` takes 1 string argument. It will error if the field
mentioned is missing or has a different type than the field the attribute is on.

Examples:

```rust
#[validate(must_match = "password2")]
#[validate(must_match(other = "password2"))]
```

### contains
Tests whether the string contains the substring given or if a key is present in a hashmap. `contains` takes
1 string argument.

Examples:

```rust
#[validate(contains = "gmail")]
#[validate(contains(pattern = "gmail"))]
```

### regex
Tests whether the string matches the regex given. `regex` takes
1 string argument: the path to a static Regex instance.

Examples:

```rust
lazy_static! {
    static ref RE_TWO_CHARS: Regex = Regex::new(r"[a-z]{2}$").unwrap();
}

#[validate(regex = "RE_TWO_CHARS")]
#[validate(regex(path = "RE_TWO_CHARS"))]
```

### credit\_card
Test whether the string is a valid credit card number.

Examples:

```rust
#[validate(credit_card)]
```

### phone
Tests whether the String is a valid phone number (in international format, ie.
containing the country indicator like `+14152370800` for an US number — where `4152370800`
is the national number equivalent, which is seen as invalid).
To use this validator, you must enable the `phone` feature for the `validator` crate.
This validator doesn't take any arguments: `#[validate(phone)]`;

### custom
Calls one of your functions to perform a custom validation.
The field will be given as a parameter to the function, which should return a `Result<(), ValidationError>`.

Examples:

```rust
#[validate(custom = "validate_something")]
#[validate(custom = "::utils::validate_something")]
#[validate(custom(function = "validate_something"))]
```

### nested
Performs validation on a field with a type that also implements the Validate trait (or a vector of such types).

Examples:

```rust
#[validate]
```

### non_control_character
Tests whether the String has any utf-8 control caracters, fails validation if it does.
To use this validator, you must enable the `unic` feature for the `validor` crate.
This validator doesn't take any arguments: `#[validate(non_control_character)]`;

### required
Tests whether the `Option<T>` field is `Some`;

### required_nested
Tests whether the `Option<T>` field is `Some` and performs validation as `nested` do;

## Struct level validation
Often, some error validation can only be applied when looking at the full struct, here's how it works here:

```rust
#[derive(Debug, Validate, Deserialize)]
#[validate(schema(function = "validate_category", skip_on_field_errors = false))]
struct CategoryData {
    category: String,
    name: String,
}
```

The function mentioned should return a `Result<(), ValidationError>` and will be called after validation is done for all fields.

The `skip_on_field_errors` defaults to `true` if not present and will ensure that the function is not called
if an error happened while validating the struct fields.

Any error on the struct level validation will appear in the key `__all__` of the hashmap of errors.

## Message and code

Each validator can take 2 optional arguments in addition to their own arguments:

- `message`: a message to go with the error, for example if you want to do i18n
- `code`: each validator has a default error code (for example the `regex` validator code is `regex`) but it can be overriden
if necessary, mainly needed for the `custom` validator

Note that these arguments can't be applied to nested validation calls with `#[validate]`.

For example, the following attributes all work:

```rust
// code attribute
#[validate(email(code = "code_str"))]
#[validate(credit_card(code = "code_str"))]
#[validate(length(min = 5, max = 10, code = "code_str"))]

#[validate(regex(path = "static_regex", code = "code_str"))]
#[validate(custom(function = "custom_fn", code = "code_str"))]
#[validate(contains(pattern = "pattern_str", code = "code_str"))]
#[validate(must_match(other = "match_value", code = "code_str"))]

// message attribute
#[validate(url(message = "message_str"))]
#[validate(length(min = 5, max = 10, message = "message_str"))]

#[validate(regex(path = "static_regex", message = "message_str"))]
#[validate(custom(function = "custom_fn", message = "message_str"))]
#[validate(contains(pattern = "pattern_str", message = "message_str"))]
#[validate(must_match(other = "match_value", message = "message_str"))]

// both attributes
#[validate(url(message = "message", code = "code_str"))]
#[validate(email(code = "code_str", message = "message"))]
#[validate(custom(function = "custom_fn", code = "code_str", message = "message_str"))]

```

## Changelogs

### validator

## 0.11.0 (2020/09/09)

- Add a `derive` feature so you don't need to add `validator_derive` to your `Cargo.toml`

#### 0.10.1 (2020/06/09)

- Add a blanket Validate implementation for references
- Add `Required` and `RequiredNested` validators

#### 0.10.0 (2019/10/18)

- Add `non_control_characters` validation

#### 0.9.0 (2019/05/xx)

- `ValidationErrors::errors` and `ValidationErrors::field_errors` now use `&self` instead of `self`
- Move to edition 2018

#### 0.8.0 (2018/09/19)

- Change error type to allow use with nested validation

#### 0.7.1 (2018/07/27)

- Make validators work on `Cow`

#### 0.7.0 (2018/05/29)

- Feature gate the card validator

#### 0.6.2 (2017/11/08)

- Fix credit card validation being incorrect in enum

#### 0.6.1 (2017/11/08)

- Add international phone number and credit card validation

#### 0.6.0 (2017/08/12)

- Re-design `ValidationError` and `Validate` trait

### validator_derive

#### 0.11.0 (2020/09/09)

- Errors in the proc macro attributes will now point to the exact place the error is

#### 0.10.1 (2020/06/09)

- Handle `Required` and `RequiredNested` validators

#### 0.10.0 (2019/10/18)

- Update syn & quote
- Move to edition 2018

#### 0.9.0 (2019/05/xx)

- Use literals in macros now that it's stable -> bumping minimum Rust version to 1.30

#### 0.8.0 (2018/09/19)

- Allow nested validation

#### 0.7.2 (2018/07/27)

- Make validators work on `Cow`

#### 0.7.1 (2018/06/28)

- Update dependencies

#### 0.7.0 (2018/05/29)

- Feature gate the card validator

#### 0.6.5 (2018/04/14)

- Fix path for regex starting with `::`
- Update syn and quote

#### 0.6.4 (2018/03/20)

- Support `Option<Option<T>>` types

#### 0.6.3 (2018/03/19)

- Fix path for custom validators starting with `::`

#### 0.6.2 (2018/03/17)

- Update syn and quote

#### 0.6.1 (2017/11/08)

- Add international phone number and credit card derive

#### 0.6.0 (2017/08/12)

- Change generated code to make the new design of errors work

### Previous

#### 0.5.0 (2017/05/22) > validator_derive only

- Fix range validator not working on Option
- Update to serde 1.0

#### 0.4.1 (2017/02/14) > validator_derive only

- Fix potential conflicts with other attributes

#### 0.4.0 (2017/01/30)

- Validators now work on `Option` field and struct/fields with lifetimes

#### 0.3.0 (2017/01/17)

- Add `contains` and `regex` validator
- BREAKING: change `Errors` type to be a newtype in order to extend it

#### 0.2.0 (2017/01/17)

- Remove need for `attr_literals` feature
- Fix error when not having validation on each field
- Add struct level validation
- Add `must_match` validator<|MERGE_RESOLUTION|>--- conflicted
+++ resolved
@@ -17,16 +17,8 @@
 A short example:
 
 ```rust
-<<<<<<< HEAD
 use serde::Deserialize;
-=======
-#[macro_use]
-extern crate validator;
-#[macro_use]
-extern crate serde_derive;
-extern crate serde_json;
-
->>>>>>> 07a477eb
+
 // A trait that the Validate derive will impl
 use validator::{Validate, ValidationError};
 
@@ -99,17 +91,9 @@
 this example:
 
  ```rust
-<<<<<<< HEAD
 use serde::Deserialize;
 // A trait that the Validate derive will impl
 use validator::Validate;
-=======
-#[macro_use]
-extern crate validator;
-#[macro_use]
-extern crate serde_derive;
-extern crate serde_json;
->>>>>>> 07a477eb
 
 #[derive(Debug, Validate, Deserialize)]
 struct SignupData {
